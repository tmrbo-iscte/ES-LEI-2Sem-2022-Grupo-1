/* ===========================================================
 * JFreeChart : a free chart library for the Java(tm) platform
 * ===========================================================
 *
 * (C) Copyright 2000-2022, by David Gilbert and Contributors.
 *
 * Project Info:  http://www.jfree.org/jfreechart/index.html
 *
 * This library is free software; you can redistribute it and/or modify it
 * under the terms of the GNU Lesser General Public License as published by
 * the Free Software Foundation; either version 2.1 of the License, or
 * (at your option) any later version.
 *
 * This library is distributed in the hope that it will be useful, but
 * WITHOUT ANY WARRANTY; without even the implied warranty of MERCHANTABILITY
 * or FITNESS FOR A PARTICULAR PURPOSE. See the GNU Lesser General Public
 * License for more details.
 *
 * You should have received a copy of the GNU Lesser General Public
 * License along with this library; if not, write to the Free Software
 * Foundation, Inc., 51 Franklin Street, Fifth Floor, Boston, MA  02110-1301,
 * USA.
 *
 * [Oracle and Java are registered trademarks of Oracle and/or its affiliates.
 * Other names may be trademarks of their respective owners.]
 *
 * -----------------
 * CategoryAxis.java
 * -----------------
 * (C) Copyright 2000-2022, by David Gilbert and Contributors.
 *
 * Original Author:  David Gilbert;
 * Contributor(s):   Pady Srinivasan (patch 1217634);
 *                   Peter Kolb (patches 2497611 and 2603321);
 *
 */

package org.jfree.chart.axis;

import java.awt.Font;
import java.awt.Graphics2D;
import java.awt.Paint;
import java.awt.RenderingHints;
import java.awt.Shape;
import java.awt.geom.Line2D;
import java.awt.geom.Rectangle2D;
import java.io.IOException;
import java.io.ObjectInputStream;
import java.io.ObjectOutputStream;
import java.io.Serializable;
import java.util.HashMap;
import java.util.List;
import java.util.Map;
import java.util.Objects;
import java.util.Set;

import org.jfree.chart.StandardChartTheme;
import org.jfree.chart.entity.CategoryLabelEntity;
import org.jfree.chart.entity.EntityCollection;
import org.jfree.chart.event.AxisChangeEvent;
import org.jfree.chart.plot.CategoryPlot;
import org.jfree.chart.plot.Plot;
import org.jfree.chart.plot.PlotRenderingInfo;
import org.jfree.chart.text.G2TextMeasurer;
import org.jfree.chart.text.TextBlock;
import org.jfree.chart.text.TextUtils;
import org.jfree.chart.api.RectangleEdge;
import org.jfree.chart.api.RectangleInsets;
import org.jfree.chart.block.Size2D;
import org.jfree.chart.internal.Args;
import org.jfree.chart.internal.PaintUtils;
import org.jfree.chart.internal.SerialUtils;
import org.jfree.chart.internal.ShapeUtils;
import org.jfree.data.category.CategoryDataset;

/**
 * An axis that displays categories.
 */
public class CategoryAxis extends Axis implements Cloneable, Serializable {

    /**
     * For serialization.
     */
    private static final long serialVersionUID = 5886554608114265863L;

    /**
     * The default margin for the axis (used for both lower and upper margins).
     */
    public static final double DEFAULT_AXIS_MARGIN = 0.05;

    /**
     * The default margin between categories (a percentage of the overall axis
     * length).
     */
    public static final double DEFAULT_CATEGORY_MARGIN = 0.20;

    /**
     * The amount of space reserved at the start of the axis.
     */
    private double lowerMargin;

    /**
     * The amount of space reserved at the end of the axis.
     */
    private double upperMargin;

    /**
     * The amount of space reserved between categories.
     */
    private double categoryMargin;

    /**
     * The maximum number of lines for category labels.
     */
    private int maximumCategoryLabelLines;

    private CategoryAxisHelper helper;

    /**
     * Storage for tick label font overrides (if any).
     */
    private Map<Comparable, Font> tickLabelFontMap;

    /**
     * Storage for tick label paint overrides (if any).
     */
    private transient Map<Comparable, Paint> tickLabelPaintMap;

    /**
     * Storage for the category label tooltips (if any).
     */
    private Map<Comparable, String> categoryLabelToolTips;

    /**
     * Storage for the category label URLs (if any).
     */
    private Map<Comparable, String> categoryLabelURLs;

    /**
     * Creates a new category axis with no label.
     */
    public CategoryAxis() {
        this(null);
    }

    /**
     * Constructs a category axis, using default values where necessary.
     *
     * @param label the axis label ({@code null} permitted).
     */
    public CategoryAxis(String label) {
        super(label);

        this.lowerMargin = DEFAULT_AXIS_MARGIN;
        this.upperMargin = DEFAULT_AXIS_MARGIN;
        this.categoryMargin = DEFAULT_CATEGORY_MARGIN;
        this.maximumCategoryLabelLines = 1;
        this.helper = new CategoryAxisHelper(this);
        this.tickLabelFontMap = new HashMap<>();
        this.tickLabelPaintMap = new HashMap<>();
        this.categoryLabelToolTips = new HashMap<>();
        this.categoryLabelURLs = new HashMap<>();
    }

    public CategoryAxisHelper getHelper() {
        return helper;
    }

    /**
     * Returns the lower margin for the axis.
     *
     * @return The margin.
     * @see #getUpperMargin()
     * @see #setLowerMargin(double)
     */
    public double getLowerMargin() {
        return this.lowerMargin;
    }

    /**
     * Sets the lower margin for the axis and sends an {@link AxisChangeEvent}
     * to all registered listeners.
     *
     * @param margin the margin as a percentage of the axis length (for
     *               example, 0.05 is five percent).
     * @see #getLowerMargin()
     */
    public void setLowerMargin(double margin) {
        this.lowerMargin = margin;
        fireChangeEvent();
    }

    /**
     * Returns the upper margin for the axis.
     *
     * @return The margin.
     * @see #getLowerMargin()
     * @see #setUpperMargin(double)
     */
    public double getUpperMargin() {
        return this.upperMargin;
    }

    /**
     * Sets the upper margin for the axis and sends an {@link AxisChangeEvent}
     * to all registered listeners.
     *
     * @param margin the margin as a percentage of the axis length (for
     *               example, 0.05 is five percent).
     * @see #getUpperMargin()
     */
    public void setUpperMargin(double margin) {
        this.upperMargin = margin;
        fireChangeEvent();
    }

    /**
     * Returns the category margin.
     *
     * @return The margin.
     * @see #setCategoryMargin(double)
     */
    public double getCategoryMargin() {
        return this.categoryMargin;
    }

    /**
     * Sets the category margin and sends an {@link AxisChangeEvent} to all
     * registered listeners.  The overall category margin is distributed over
     * N-1 gaps, where N is the number of categories on the axis.
     *
     * @param margin the margin as a percentage of the axis length (for
     *               example, 0.05 is five percent).
     * @see #getCategoryMargin()
     */
    public void setCategoryMargin(double margin) {
        this.categoryMargin = margin;
        fireChangeEvent();
    }

    /**
     * Returns the maximum number of lines to use for each category label.
     *
     * @return The maximum number of lines.
     * @see #setMaximumCategoryLabelLines(int)
     */
    public int getMaximumCategoryLabelLines() {
        return this.maximumCategoryLabelLines;
    }

    /**
     * Sets the maximum number of lines to use for each category label and
     * sends an {@link AxisChangeEvent} to all registered listeners.
     *
     * @param lines the maximum number of lines.
     * @see #getMaximumCategoryLabelLines()
     */
    public void setMaximumCategoryLabelLines(int lines) {
        this.maximumCategoryLabelLines = lines;
        fireChangeEvent();
    }

    /**
     * Returns the font for the tick label for the given category.
     *
     * @param category the category ({@code null} not permitted).
     * @return The font (never {@code null}).
     * @see #setTickLabelFont(Comparable, Font)
     */
    public Font getTickLabelFont(Comparable category) {
        Args.nullNotPermitted(category, "category");
        Font result = this.tickLabelFontMap.get(category);
        // if there is no specific font, use the general one...
        if (result == null) {
            result = tickLabel.getTickLabelFont();
        }
        return result;
    }

    /**
     * Sets the font for the tick label for the specified category and sends
     * an {@link AxisChangeEvent} to all registered listeners.
     *
     * @param category the category ({@code null} not permitted).
     * @param font     the font ({@code null} permitted).
     * @see #getTickLabelFont(Comparable)
     */
    public void setTickLabelFont(Comparable category, Font font) {
        Args.nullNotPermitted(category, "category");
        if (font == null) {
            this.tickLabelFontMap.remove(category);
        } else {
            this.tickLabelFontMap.put(category, font);
        }
        fireChangeEvent();
    }

    /**
     * Returns the paint for the tick label for the given category.
     *
     * @param category the category ({@code null} not permitted).
     * @return The paint (never {@code null}).
<<<<<<< HEAD
     *
=======
     * @see #setTickLabelPaint(Paint)
>>>>>>> 47afe073
     */
    public Paint getTickLabelPaint(Comparable category) {
        Args.nullNotPermitted(category, "category");
        Paint result = this.tickLabelPaintMap.get(category);
        // if there is no specific paint, use the general one...
        if (result == null) {
            result = tickLabel.getTickLabelPaint();
        }
        return result;
    }

    /**
     * Sets the paint for the tick label for the specified category and sends
     * an {@link AxisChangeEvent} to all registered listeners.
     *
     * @param category the category ({@code null} not permitted).
     * @param paint    the paint ({@code null} permitted).
     * @see #getTickLabelPaint(Comparable)
     */
    public void setTickLabelPaint(Comparable category, Paint paint) {
        Args.nullNotPermitted(category, "category");
        if (paint == null) {
            this.tickLabelPaintMap.remove(category);
        } else {
            this.tickLabelPaintMap.put(category, paint);
        }
        fireChangeEvent();
    }

    /**
     * Adds a tooltip to the specified category and sends an
     * {@link AxisChangeEvent} to all registered listeners.
     *
     * @param category the category ({@code null} not permitted).
     * @param tooltip  the tooltip text ({@code null} permitted).
     * @see #removeCategoryLabelToolTip(Comparable)
     */
    public void addCategoryLabelToolTip(Comparable category, String tooltip) {
        Args.nullNotPermitted(category, "category");
        this.categoryLabelToolTips.put(category, tooltip);
        fireChangeEvent();
    }

    /**
     * Returns the tool tip text for the label belonging to the specified
     * category.
     *
     * @param category the category ({@code null} not permitted).
     * @return The tool tip text (possibly {@code null}).
     * @see #addCategoryLabelToolTip(Comparable, String)
     * @see #removeCategoryLabelToolTip(Comparable)
     */
    public String getCategoryLabelToolTip(Comparable category) {
        Args.nullNotPermitted(category, "category");
        return this.categoryLabelToolTips.get(category);
    }

    /**
     * Removes the tooltip for the specified category and, if there was a value
     * associated with that category, sends an {@link AxisChangeEvent} to all
     * registered listeners.
     *
     * @param category the category ({@code null} not permitted).
     * @see #addCategoryLabelToolTip(Comparable, String)
     * @see #clearCategoryLabelToolTips()
     */
    public void removeCategoryLabelToolTip(Comparable category) {
        Args.nullNotPermitted(category, "category");
        if (this.categoryLabelToolTips.remove(category) != null) {
            fireChangeEvent();
        }
    }

    /**
     * Clears the category label tooltips and sends an {@link AxisChangeEvent}
     * to all registered listeners.
     *
     * @see #addCategoryLabelToolTip(Comparable, String)
     * @see #removeCategoryLabelToolTip(Comparable)
     */
    public void clearCategoryLabelToolTips() {
        this.categoryLabelToolTips.clear();
        fireChangeEvent();
    }

    /**
     * Adds a URL (to be used in image maps) to the specified category and
     * sends an {@link AxisChangeEvent} to all registered listeners.
     *
     * @param category the category ({@code null} not permitted).
     * @param url      the URL text ({@code null} permitted).
     * @see #removeCategoryLabelURL(Comparable)
     */
    public void addCategoryLabelURL(Comparable category, String url) {
        Args.nullNotPermitted(category, "category");
        this.categoryLabelURLs.put(category, url);
        fireChangeEvent();
    }

    /**
     * Returns the URL for the label belonging to the specified category.
     *
     * @param category the category ({@code null} not permitted).
     * @return The URL text (possibly {@code null}).
     * @see #addCategoryLabelURL(Comparable, String)
     * @see #removeCategoryLabelURL(Comparable)
     */
    public String getCategoryLabelURL(Comparable category) {
        Args.nullNotPermitted(category, "category");
        return this.categoryLabelURLs.get(category);
    }

    /**
     * Removes the URL for the specified category and, if there was a URL
     * associated with that category, sends an {@link AxisChangeEvent} to all
     * registered listeners.
     *
     * @param category the category ({@code null} not permitted).
     * @see #addCategoryLabelURL(Comparable, String)
     * @see #clearCategoryLabelURLs()
     */
    public void removeCategoryLabelURL(Comparable category) {
        Args.nullNotPermitted(category, "category");
        if (this.categoryLabelURLs.remove(category) != null) {
            fireChangeEvent();
        }
    }

    /**
     * Clears the category label URLs and sends an {@link AxisChangeEvent}
     * to all registered listeners.
     *
     * @see #addCategoryLabelURL(Comparable, String)
     * @see #removeCategoryLabelURL(Comparable)
     */
    public void clearCategoryLabelURLs() {
        this.categoryLabelURLs.clear();
        fireChangeEvent();
    }

    /**
     * Returns the Java 2D coordinate for a category.
     *
     * @param anchor        the anchor point ({@code null} not permitted).
     * @param category      the category index.
     * @param categoryCount the category count.
     * @param area          the data area.
     * @param edge          the location of the axis.
     * @return The coordinate.
     */
    public double getCategoryJava2DCoordinate(CategoryAnchor anchor,
                                              int category, int categoryCount, Rectangle2D area,
                                              RectangleEdge edge) {
        Args.nullNotPermitted(anchor, "anchor");
        double result = 0.0;
        switch (anchor) {
            case START:
                result = getCategoryStart(category, categoryCount, area, edge);
                break;
            case MIDDLE:
                result = getCategoryMiddle(category, categoryCount, area, edge);
                break;
            case END:
                result = getCategoryEnd(category, categoryCount, area, edge);
                break;
            default:
                throw new IllegalStateException("Unexpected anchor value.");
        }
        return result;

    }

    /**
     * Returns the starting coordinate for the specified category.
     *
     * @param category      the category.
     * @param categoryCount the number of categories.
     * @param area          the data area.
     * @param edge          the axis location.
     * @return The coordinate.
     * @see #getCategoryMiddle(int, int, Rectangle2D, RectangleEdge)
     * @see #getCategoryEnd(int, int, Rectangle2D, RectangleEdge)
     */
    public double getCategoryStart(int category, int categoryCount,
                                   Rectangle2D area, RectangleEdge edge) {

        double result = 0.0;
        if ((edge == RectangleEdge.TOP) || (edge == RectangleEdge.BOTTOM)) {
            result = area.getX() + area.getWidth() * getLowerMargin();
        } else if ((edge == RectangleEdge.LEFT)
                || (edge == RectangleEdge.RIGHT)) {
            result = area.getMinY() + area.getHeight() * getLowerMargin();
        }

        double categorySize = calculateCategorySize(categoryCount, area, edge);
        double categoryGapWidth = calculateCategoryGapSize(categoryCount, area,
                edge);

        result = result + category * (categorySize + categoryGapWidth);
        return result;
    }

    /**
     * Returns the middle coordinate for the specified category.
     *
     * @param category      the category.
     * @param categoryCount the number of categories.
     * @param area          the data area.
     * @param edge          the axis location.
     * @return The coordinate.
     * @see #getCategoryStart(int, int, Rectangle2D, RectangleEdge)
     * @see #getCategoryEnd(int, int, Rectangle2D, RectangleEdge)
     */
    public double getCategoryMiddle(int category, int categoryCount,
                                    Rectangle2D area, RectangleEdge edge) {

        if (category < 0 || category >= categoryCount) {
            throw new IllegalArgumentException("Invalid category index: "
                    + category);
        }
        return getCategoryStart(category, categoryCount, area, edge)
                + calculateCategorySize(categoryCount, area, edge) / 2;

    }

    /**
     * Returns the end coordinate for the specified category.
     *
     * @param category      the category.
     * @param categoryCount the number of categories.
     * @param area          the data area.
     * @param edge          the axis location.
     * @return The coordinate.
     * @see #getCategoryStart(int, int, Rectangle2D, RectangleEdge)
     * @see #getCategoryMiddle(int, int, Rectangle2D, RectangleEdge)
     */
    public double getCategoryEnd(int category, int categoryCount,
                                 Rectangle2D area, RectangleEdge edge) {
        return getCategoryStart(category, categoryCount, area, edge)
                + calculateCategorySize(categoryCount, area, edge);
    }

    /**
     * A convenience method that returns the axis coordinate for the centre of
     * a category.
     *
     * @param category   the category key ({@code null} not permitted).
     * @param categories the categories ({@code null} not permitted).
     * @param area       the data area ({@code null} not permitted).
     * @param edge       the edge along which the axis lies ({@code null} not
     *                   permitted).
     * @return The centre coordinate.
     * @see #getCategorySeriesMiddle(Comparable, Comparable, CategoryDataset,
     * double, Rectangle2D, RectangleEdge)
     */
    public double getCategoryMiddle(Comparable category, List categories, Rectangle2D area, RectangleEdge edge) {
        Args.nullNotPermitted(categories, "categories");
        int categoryIndex = categories.indexOf(category);
        int categoryCount = categories.size();
        return getCategoryMiddle(categoryIndex, categoryCount, area, edge);
    }

    /**
     * Returns the middle coordinate (in Java2D space) for a series within a
     * category.
     *
     * @param category   the category ({@code null} not permitted).
     * @param seriesKey  the series key ({@code null} not permitted).
     * @param dataset    the dataset ({@code null} not permitted).
     * @param itemMargin the item margin (0.0 &lt;= itemMargin &lt; 1.0);
     * @param area       the area ({@code null} not permitted).
     * @param edge       the edge ({@code null} not permitted).
     * @return The coordinate in Java2D space.
     */
    public double getCategorySeriesMiddle(Comparable category, Comparable seriesKey, CategoryDataset dataset, double itemMargin, Rectangle2D area, RectangleEdge edge) {
        int categoryIndex = dataset.getColumnIndex(category);
        int categoryCount = dataset.getColumnCount();
        int seriesIndex = dataset.getRowIndex(seriesKey);
        int seriesCount = dataset.getRowCount();
        return getCategorySeriesMiddle(categoryIndex, categoryCount, seriesIndex, seriesCount, itemMargin, area, edge);
    }

    /**
     * Returns the middle coordinate (in Java2D space) for a series within a
     * category.
     *
     * @param categoryIndex the category index.
     * @param categoryCount the category count.
     * @param seriesIndex   the series index.
     * @param seriesCount   the series count.
     * @param itemMargin    the item margin (0.0 &lt;= itemMargin &lt; 1.0);
     * @param area          the area ({@code null} not permitted).
     * @param edge          the edge ({@code null} not permitted).
     * @return The coordinate in Java2D space.
     */
    public double getCategorySeriesMiddle(int categoryIndex, int categoryCount, int seriesIndex, int seriesCount, double itemMargin, Rectangle2D area, RectangleEdge edge) {
        double start = getCategoryStart(categoryIndex, categoryCount, area, edge);
        double end = getCategoryEnd(categoryIndex, categoryCount, area, edge);
        double width = end - start;
        if (seriesCount == 1) {
            return start + width / 2.0;
        } else {
            double gap = (width * itemMargin) / (seriesCount - 1);
            double ww = (width * (1 - itemMargin)) / seriesCount;
            return start + (seriesIndex * (ww + gap)) + ww / 2.0;
        }
    }

    /**
     * Calculates the size (width or height, depending on the location of the
     * axis) of a category.
     *
     * @param categoryCount the number of categories.
     * @param area          the area within which the categories will be drawn.
     * @param edge          the axis location.
     * @return The category size.
     */
    protected double calculateCategorySize(int categoryCount, Rectangle2D area, RectangleEdge edge) {
        double result;
        double available = 0.0;

        if ((edge == RectangleEdge.TOP) || (edge == RectangleEdge.BOTTOM)) available = area.getWidth();
        else if ((edge == RectangleEdge.LEFT) || (edge == RectangleEdge.RIGHT)) available = area.getHeight();

        if (categoryCount > 1) {
            result = available * (1 - getLowerMargin() - getUpperMargin() - getCategoryMargin()) / categoryCount;
        } else {
            result = available * (1 - getLowerMargin() - getUpperMargin());
        }
        return result;
    }

    /**
     * Calculates the size (width or height, depending on the location of the
     * axis) of a category gap.
     *
     * @param categoryCount the number of categories.
     * @param area          the area within which the categories will be drawn.
     * @param edge          the axis location.
     * @return The category gap width.
     */
    protected double calculateCategoryGapSize(int categoryCount, Rectangle2D area, RectangleEdge edge) {
        double result = 0.0;
        double available = 0.0;

        if ((edge == RectangleEdge.TOP) || (edge == RectangleEdge.BOTTOM)) available = area.getWidth();
        else if ((edge == RectangleEdge.LEFT) || (edge == RectangleEdge.RIGHT)) available = area.getHeight();

        if (categoryCount > 1) result = available * getCategoryMargin() / (categoryCount - 1);

        return result;
    }

    /**
     * Estimates the space required for the axis, given a specific drawing area.
     *
     * @param g2       the graphics device (used to obtain font information).
     * @param plot     the plot that the axis belongs to.
     * @param plotArea the area within which the axis should be drawn.
     * @param edge     the axis location ({@code null} not permitted).
     * @param space    the space already reserved.
     * @return The space required to draw the axis.
     */
    @Override
    public AxisSpace reserveSpace(Graphics2D g2, Plot plot, Rectangle2D plotArea, RectangleEdge edge, AxisSpace space) {
        // create a new space object if one wasn't supplied...
        if (space == null) {
            space = new AxisSpace();
        }

        // if the axis is not visible, no additional space is required...
        if (!isVisible()) return space;

        // calculate the max size of the tick labels (if visible)...
        double tickLabelHeight = 0.0;
        double tickLabelWidth = 0.0;
        if (tickLabel.isTickLabelsVisible()) {
            g2.setFont(tickLabel.getTickLabelFont());
            AxisState state = new AxisState();
            // we call refresh ticks just to get the maximum width or height
            refreshTicks(g2, state, plotArea, edge);
            switch (edge) {
                case TOP: case BOTTOM:
                    tickLabelHeight = state.getMax();
                    break;
                case LEFT: case RIGHT:
                    tickLabelWidth = state.getMax();
                    break;
                default:
                    throw new IllegalStateException("Unexpected RectangleEdge value.");
            }
        }

        // get the axis label size and update the space object...
        Rectangle2D labelEnclosure = getLabelEnclosure(g2, edge);
        double labelHeight, labelWidth;
        if (RectangleEdge.isTopOrBottom(edge)) {
            labelHeight = labelEnclosure.getHeight();
            space.add(labelHeight + tickLabelHeight + helper.getCategoryLabelPositionOffset(), edge);
        } else if (RectangleEdge.isLeftOrRight(edge)) {
            labelWidth = labelEnclosure.getWidth();
            space.add(labelWidth + tickLabelWidth + helper.getCategoryLabelPositionOffset(), edge);
        }
        return space;
    }

    /**
     * Configures the axis against the current plot.
     */
    @Override
    public void configure() {
        // nothing required
    }

    /**
     * Draws the axis on a Java 2D graphics device (such as the screen or a
     * printer).
     *
     * @param g2        the graphics device ({@code null} not permitted).
     * @param cursor    the cursor location.
     * @param plotArea  the area within which the axis should be drawn
     *                  ({@code null} not permitted).
     * @param dataArea  the area within which the plot is being drawn
     *                  ({@code null} not permitted).
     * @param edge      the location of the axis ({@code null} not permitted).
     * @param plotState collects information about the plot
     *                  ({@code null} permitted).
     * @return The axis state (never {@code null}).
     */
    @Override
    public AxisState draw(Graphics2D g2, double cursor, Rectangle2D plotArea, Rectangle2D dataArea, RectangleEdge edge, PlotRenderingInfo plotState) {
        // if the axis is not visible, don't draw it...
        if (!isVisible()) return new AxisState(cursor);

        if (isAxisLineVisible()) drawAxisLine(g2, cursor, dataArea, edge);

        AxisState state = new AxisState(cursor);
<<<<<<< HEAD
        if (tickMarks.isTickMarksVisible()) {
            drawTickMarks(g2, cursor, dataArea, edge, state);
        }
=======
        if (isTickMarksVisible()) drawTickMarks(g2, cursor, dataArea, edge, state);
>>>>>>> 47afe073

        createAndAddEntity(cursor, state, dataArea, edge, plotState);

        // draw the category labels and axis label
        state = drawCategoryLabels(g2, plotArea, dataArea, edge, state, plotState);
        if (getAttributedLabel() != null) {
<<<<<<< HEAD
            state = drawAttributedLabel(getAttributedLabel(), g2,
                    dataArea, edge, state);
            
        } else {
            state = drawLabel(getLabel(), g2, dataArea, edge, state);
        }
=======
            state = drawAttributedLabel(getAttributedLabel(), g2, plotArea, dataArea, edge, state);
        } else state = drawLabel(getLabel(), g2, plotArea, dataArea, edge, state);
>>>>>>> 47afe073
        return state;

    }

    /**
     * REFACTOR - USADO PARA SIMPLIFICAR CategoryAxis.drawCategoryLabels.
     *
     * @author Afonso Caniço
     */
    private Rectangle2D getRectangle(int categoryIndex, AxisState state, List ticks, Rectangle2D dataArea, RectangleEdge edge) {
        double x0 = 0.0;
        double x1 = 0.0;
        double y0 = 0.0;
        double y1 = 0.0;
        switch (edge) {
            case TOP:
                x0 = getCategoryStart(categoryIndex, ticks.size(), dataArea, edge);
                x1 = getCategoryEnd(categoryIndex, ticks.size(), dataArea, edge);
                y0 = y1 - state.getMax();
                y1 = state.getCursor() - helper.getCategoryLabelPositionOffset();
                break;
            case BOTTOM:
                x0 = getCategoryStart(categoryIndex, ticks.size(), dataArea, edge);
                x1 = getCategoryEnd(categoryIndex, ticks.size(), dataArea, edge);
                y0 = state.getCursor() + helper.getCategoryLabelPositionOffset();
                y1 = y0 + state.getMax();
                break;
            case LEFT:
                x0 = x1 - state.getMax();
                x1 = state.getCursor() - helper.getCategoryLabelPositionOffset();
                y0 = getCategoryStart(categoryIndex, ticks.size(), dataArea, edge);
                y1 = getCategoryEnd(categoryIndex, ticks.size(), dataArea, edge);
                break;
            case RIGHT:
                x0 = state.getCursor() + helper.getCategoryLabelPositionOffset();
                x1 = x0 - state.getMax();
                y0 = getCategoryStart(categoryIndex, ticks.size(), dataArea, edge);
                y1 = getCategoryEnd(categoryIndex, ticks.size(), dataArea, edge);
                break;
        }
        return new Rectangle2D.Double(x0, y0, (x1 - x0), (y1 - y0));
    }

    /**
     * Draws the category labels and returns the updated axis state.
     *
     * @param g2        the graphics device ({@code null} not permitted).
     * @param plotArea  the plot area ({@code null} not permitted).
     * @param dataArea  the area inside the axes ({@code null} not
     *                  permitted).
     * @param edge      the axis location ({@code null} not permitted).
     * @param state     the axis state ({@code null} not permitted).
     * @param plotState collects information about the plot ({@code null}
     *                  permitted).
     * @return The updated axis state (never {@code null}).
     */
    protected AxisState drawCategoryLabels(Graphics2D g2, Rectangle2D plotArea, Rectangle2D dataArea, RectangleEdge edge, AxisState state, PlotRenderingInfo plotState) {
        Args.nullNotPermitted(state, "state");
        if (!tickLabel.isTickLabelsVisible()) {
            return state;
        }

        List ticks = refreshTicks(g2, state, plotArea, edge);
        state.setTicks(ticks);
        int categoryIndex = 0;
        for (Object o : ticks) {
            CategoryTick tick = (CategoryTick) o;
            g2.setFont(getTickLabelFont(tick.getCategory()));
            g2.setPaint(getTickLabelPaint(tick.getCategory()));

            CategoryLabelPosition position = helper.getCategoryLabelPositions().getLabelPosition(edge);
            Rectangle2D area = getRectangle(categoryIndex, state, ticks, dataArea, edge); // REFACTORED @ambco
            TextBlock block = tick.getLabel();
            block.draw(g2, position, area); // REFACTORED @ambco
            Shape bounds = block.calculateBounds(g2, position, area); // REFACTORED @ambco
            if (plotState != null && plotState.getOwner() != null) {
                EntityCollection entities = plotState.getOwner().getEntityCollection();
                if (entities != null) {
                    String tooltip = getCategoryLabelToolTip(tick.getCategory());
                    String url = getCategoryLabelURL(tick.getCategory());
                    entities.add(new CategoryLabelEntity(tick.getCategory(), bounds, tooltip, url));
                }
            }
            categoryIndex++;
        }
        state.moveCursor(state.getMax() + helper.getCategoryLabelPositionOffset(), edge); // REFACTORED @ambco
        return state;
    }

    /**
     * Creates a temporary list of ticks that can be used when drawing the axis.
     *
     * @param g2       the graphics device (used to get font measurements).
     * @param state    the axis state.
     * @param dataArea the area inside the axes.
     * @param edge     the location of the axis.
     * @return A list of ticks.
     */
    @Override
    public List refreshTicks(Graphics2D g2, AxisState state, Rectangle2D dataArea, RectangleEdge edge) {

        List ticks = new java.util.ArrayList(); // FIXME generics

        // sanity check for data area...
        if (dataArea.getHeight() <= 0.0 || dataArea.getWidth() < 0.0) {
            return ticks;
        }

        CategoryPlot plot = (CategoryPlot) getPlot();
        List categories = plot.getCategoriesForAxis(this);
        double max = 0.0;

        if (categories != null) {
            CategoryLabelPosition position = helper.getCategoryLabelPositions().getLabelPosition(edge);
            float r = helper.getMaximumCategoryLabelWidthRatio();
            if (r <= 0.0) {
                r = position.getWidthRatio();
            }

            float l;
            if (position.getWidthType() == CategoryLabelWidthType.CATEGORY) {
                l = (float) calculateCategorySize(categories.size(), dataArea,
                        edge);
            } else {
                if (RectangleEdge.isLeftOrRight(edge)) {
                    l = (float) dataArea.getWidth();
                } else {
                    l = (float) dataArea.getHeight();
                }
            }
            int categoryIndex = 0;
            for (Object o : categories) {
                Comparable category = (Comparable) o;
                g2.setFont(getTickLabelFont(category));
                TextBlock label = createLabel(category, l * r, edge, g2);
                if (edge == RectangleEdge.TOP || edge == RectangleEdge.BOTTOM) {
                    max = Math.max(max, calculateCategoryLabelHeight(label,
                            position, tickLabel.getTickLabelInsets(), g2));
                } else if (edge == RectangleEdge.LEFT
                        || edge == RectangleEdge.RIGHT) {
                    max = Math.max(max, calculateCategoryLabelWidth(label,
                            position, tickLabel.getTickLabelInsets(), g2));
                }
                Tick tick = new CategoryTick(category, label,
                        position.getLabelAnchor(),
                        position.getRotationAnchor(), position.getAngle());
                ticks.add(tick);
                categoryIndex = categoryIndex + 1;
            }
        }
        state.setMax(max);
        return ticks;

    }

    /**
     * Draws the tick marks.
     *
     * @param g2       the graphics target.
     * @param cursor   the cursor position (an offset when drawing multiple axes)
     * @param dataArea the area for plotting the data.
     * @param edge     the location of the axis.
     * @param state    the axis state.
     */
    public void drawTickMarks(Graphics2D g2, double cursor, Rectangle2D dataArea, RectangleEdge edge, AxisState state) {
        Plot p = getPlot();
        if (p == null) return;

        CategoryPlot plot = (CategoryPlot) p;
<<<<<<< HEAD
        double il = tickMarks.getTickMarkInsideLength();
        double ol = tickMarks.getTickMarkOutsideLength();
=======
        double insideLength = getTickMarkInsideLength();
        double outsideLength = getTickMarkOutsideLength();
>>>>>>> 47afe073
        Line2D line = new Line2D.Double();
        List<Comparable> categories = plot.getCategoriesForAxis(this);
        g2.setPaint(tickMarks.getTickMarkPaint());
        g2.setStroke(tickMarks.getTickMarkStroke());
        Object saved = g2.getRenderingHint(RenderingHints.KEY_STROKE_CONTROL);
        g2.setRenderingHint(RenderingHints.KEY_STROKE_CONTROL, RenderingHints.VALUE_STROKE_NORMALIZE);

        switch (edge) {
            case TOP:
                for (Comparable category : categories) {
                    double x = getCategoryMiddle(category, categories, dataArea, edge);
                    line.setLine(x, cursor, x, cursor + insideLength);
                    g2.draw(line);
                    line.setLine(x, cursor, x, cursor - outsideLength);
                    g2.draw(line);
                }
                state.cursorUp(outsideLength);
                break;
            case BOTTOM:
                for (Comparable category : categories) {
                    double x = getCategoryMiddle(category, categories, dataArea, edge);
                    line.setLine(x, cursor, x, cursor - insideLength);
                    g2.draw(line);
                    line.setLine(x, cursor, x, cursor + outsideLength);
                    g2.draw(line);
                }
                state.cursorDown(outsideLength);
                break;
            case LEFT:
                for (Comparable category : categories) {
                    double y = getCategoryMiddle(category, categories, dataArea, edge);
                    line.setLine(cursor, y, cursor + insideLength, y);
                    g2.draw(line);
                    line.setLine(cursor, y, cursor - outsideLength, y);
                    g2.draw(line);
                }
                state.cursorLeft(outsideLength);
                break;
            case RIGHT:
                for (Comparable category : categories) {
                    double y = getCategoryMiddle(category, categories, dataArea, edge);
                    line.setLine(cursor, y, cursor - insideLength, y);
                    g2.draw(line);
                    line.setLine(cursor, y, cursor + outsideLength, y);
                    g2.draw(line);
                }
                state.cursorRight(outsideLength);
                break;
        }

        g2.setRenderingHint(RenderingHints.KEY_STROKE_CONTROL, saved);
    }

    /**
     * Creates a label.
     *
     * @param category the category.
     * @param width    the available width.
     * @param edge     the edge on which the axis appears.
     * @param g2       the graphics device.
     * @return A label.
     */
    protected TextBlock createLabel(Comparable category, float width,
                                    RectangleEdge edge, Graphics2D g2) {
        TextBlock label = TextUtils.createTextBlock(category.toString(),
                getTickLabelFont(category), getTickLabelPaint(category), width,
                this.maximumCategoryLabelLines, new G2TextMeasurer(g2));
        return label;
    }

    /**
     * Calculates the width of a category label when rendered.
     *
     * @param label    the text block ({@code null} not permitted).
     * @param position the position.
     * @param insets   the label insets.
     * @param g2       the graphics device.
     * @return The width.
     */
    protected double calculateCategoryLabelWidth(TextBlock label,
                                                 CategoryLabelPosition position, RectangleInsets insets, Graphics2D g2) {
        Size2D size = label.calculateDimensions(g2);
        Rectangle2D box = new Rectangle2D.Double(0.0, 0.0, size.getWidth(),
                size.getHeight());
        Shape rotatedBox = ShapeUtils.rotateShape(box, position.getAngle(),
                0.0f, 0.0f);
        double w = rotatedBox.getBounds2D().getWidth() + insets.getLeft()
                + insets.getRight();
        return w;
    }

    /**
     * Calculates the height of a category label when rendered.
     *
     * @param block    the text block ({@code null} not permitted).
     * @param position the label position ({@code null} not permitted).
     * @param insets   the label insets ({@code null} not permitted).
     * @param g2       the graphics device ({@code null} not permitted).
     * @return The height.
     */
    protected double calculateCategoryLabelHeight(TextBlock block,
                                                  CategoryLabelPosition position, RectangleInsets insets, Graphics2D g2) {
        Size2D size = block.calculateDimensions(g2);
        Rectangle2D box = new Rectangle2D.Double(0.0, 0.0, size.getWidth(),
                size.getHeight());
        Shape rotatedBox = ShapeUtils.rotateShape(box, position.getAngle(),
                0.0f, 0.0f);
        double h = rotatedBox.getBounds2D().getHeight()
                + insets.getTop() + insets.getBottom();
        return h;
    }

    /**
     * Creates a clone of the axis.
     *
     * @return A clone.
     * @throws CloneNotSupportedException if some component of the axis does
     *                                    not support cloning.
     */
    @Override
    public Object clone() throws CloneNotSupportedException {
        CategoryAxis clone = (CategoryAxis) super.clone();
        clone.tickLabelFontMap = new HashMap<>(this.tickLabelFontMap);
        clone.tickLabelPaintMap = new HashMap<>(this.tickLabelPaintMap);
        clone.categoryLabelToolTips = new HashMap<>(this.categoryLabelToolTips);
        clone.categoryLabelURLs = new HashMap<>(this.categoryLabelToolTips);
        return clone;
    }

    /**
     * Tests this axis for equality with an arbitrary object.
     *
     * @param obj the object ({@code null} permitted).
     * @return A boolean.
     */
    @Override
    public boolean equals(Object obj) {
        if (obj == this) {
            return true;
        }
        if (!(obj instanceof CategoryAxis)) {
            return false;
        }
        if (!super.equals(obj)) {
            return false;
        }
        CategoryAxis that = (CategoryAxis) obj;
        if (that.lowerMargin != this.lowerMargin) {
            return false;
        }
        if (that.upperMargin != this.upperMargin) {
            return false;
        }
        if (that.categoryMargin != this.categoryMargin) {
            return false;
        }
        if (!that.helper.equals(helper)) { // REFACTOR @ambco
            return false;
        }
        if (!Objects.equals(that.categoryLabelToolTips, this.categoryLabelToolTips)) {
            return false;
        }
        if (!Objects.equals(this.categoryLabelURLs, that.categoryLabelURLs)) {
            return false;
        }
        if (!Objects.equals(this.tickLabelFontMap, that.tickLabelFontMap)) {
            return false;
        }
<<<<<<< HEAD
        if (!PaintUtils.equal(this.tickLabelPaintMap, that.tickLabelPaintMap)) {
            return false;
        }

        return true;
=======
        return PaintUtils.equal(this.tickLabelPaintMap, that.tickLabelPaintMap);
>>>>>>> 47afe073
    }

    /**
     * Returns a hash code for this object.
     *
     * @return A hash code.
     */
    @Override
    public int hashCode() {
        return super.hashCode();
    }

    /**
     * Provides serialization support.
     *
     * @param stream the output stream.
     * @throws IOException if there is an I/O error.
     */
    private void writeObject(ObjectOutputStream stream) throws IOException {
        stream.defaultWriteObject();
        writePaintMap(this.tickLabelPaintMap, stream);
    }

    /**
     * Provides serialization support.
     *
     * @param stream the input stream.
     * @throws IOException            if there is an I/O error.
     * @throws ClassNotFoundException if there is a classpath problem.
     */
    private void readObject(ObjectInputStream stream)
            throws IOException, ClassNotFoundException {
        stream.defaultReadObject();
        this.tickLabelPaintMap = readPaintMap(stream);
    }

    /**
     * Reads a {@code Map} of ({@code Comparable}, {@code Paint})
     * elements from a stream.
     *
     * @param in the input stream.
     * @return The map.
     * @throws IOException
     * @throws ClassNotFoundException
     * @see #writePaintMap(Map, ObjectOutputStream)
     */
    private Map readPaintMap(ObjectInputStream in)
            throws IOException, ClassNotFoundException {
        boolean isNull = in.readBoolean();
        if (isNull) {
            return null;
        }
        Map result = new HashMap();
        int count = in.readInt();
        for (int i = 0; i < count; i++) {
            Comparable category = (Comparable) in.readObject();
            Paint paint = SerialUtils.readPaint(in);
            result.put(category, paint);
        }
        return result;
    }

    /**
     * Writes a map of ({@code Comparable}, {@code Paint})
     * elements to a stream.
     *
     * @param map the map ({@code null} permitted).
     * @param out
     * @throws IOException
     * @see #readPaintMap(ObjectInputStream)
     */
    private void writePaintMap(Map map, ObjectOutputStream out)
            throws IOException {
        if (map == null) {
            out.writeBoolean(true);
        } else {
            out.writeBoolean(false);
            Set keys = map.keySet();
            int count = keys.size();
            out.writeInt(count);
            for (Object o : keys) {
                Comparable key = (Comparable) o;
                out.writeObject(key);
                SerialUtils.writePaint((Paint) map.get(key), out);
            }
        }
    }

    @Override
    public void apply(StandardChartTheme theme) {
        setLabelFont(theme.getLargeFont());
        setLabelPaint(theme.getAxisLabelPaint());
        setTickLabelFont(theme.getRegularFont());
        setTickLabelPaint(theme.getTickLabelPaint());
        if (this instanceof SubCategoryAxis) {
            SubCategoryAxis sca = (SubCategoryAxis) this;
            sca.getSubHelper().setSubLabelFont(theme.getRegularFont());
            sca.getSubHelper().setSubLabelPaint(theme.getTickLabelPaint());
        }
    }
}<|MERGE_RESOLUTION|>--- conflicted
+++ resolved
@@ -300,11 +300,6 @@
      *
      * @param category the category ({@code null} not permitted).
      * @return The paint (never {@code null}).
-<<<<<<< HEAD
-     *
-=======
-     * @see #setTickLabelPaint(Paint)
->>>>>>> 47afe073
      */
     public Paint getTickLabelPaint(Comparable category) {
         Args.nullNotPermitted(category, "category");
@@ -742,30 +737,19 @@
         if (isAxisLineVisible()) drawAxisLine(g2, cursor, dataArea, edge);
 
         AxisState state = new AxisState(cursor);
-<<<<<<< HEAD
         if (tickMarks.isTickMarksVisible()) {
             drawTickMarks(g2, cursor, dataArea, edge, state);
         }
-=======
-        if (isTickMarksVisible()) drawTickMarks(g2, cursor, dataArea, edge, state);
->>>>>>> 47afe073
 
         createAndAddEntity(cursor, state, dataArea, edge, plotState);
 
         // draw the category labels and axis label
         state = drawCategoryLabels(g2, plotArea, dataArea, edge, state, plotState);
         if (getAttributedLabel() != null) {
-<<<<<<< HEAD
             state = drawAttributedLabel(getAttributedLabel(), g2,
                     dataArea, edge, state);
             
-        } else {
-            state = drawLabel(getLabel(), g2, dataArea, edge, state);
-        }
-=======
-            state = drawAttributedLabel(getAttributedLabel(), g2, plotArea, dataArea, edge, state);
-        } else state = drawLabel(getLabel(), g2, plotArea, dataArea, edge, state);
->>>>>>> 47afe073
+        } else state = drawLabel(getLabel(), g2, dataArea, edge, state);
         return state;
 
     }
@@ -935,13 +919,8 @@
         if (p == null) return;
 
         CategoryPlot plot = (CategoryPlot) p;
-<<<<<<< HEAD
-        double il = tickMarks.getTickMarkInsideLength();
-        double ol = tickMarks.getTickMarkOutsideLength();
-=======
-        double insideLength = getTickMarkInsideLength();
-        double outsideLength = getTickMarkOutsideLength();
->>>>>>> 47afe073
+        double insideLength = tickMarks.getTickMarkInsideLength();
+        double outsideLength = tickMarks.getTickMarkOutsideLength();
         Line2D line = new Line2D.Double();
         List<Comparable> categories = plot.getCategoriesForAxis(this);
         g2.setPaint(tickMarks.getTickMarkPaint());
@@ -1110,15 +1089,7 @@
         if (!Objects.equals(this.tickLabelFontMap, that.tickLabelFontMap)) {
             return false;
         }
-<<<<<<< HEAD
-        if (!PaintUtils.equal(this.tickLabelPaintMap, that.tickLabelPaintMap)) {
-            return false;
-        }
-
-        return true;
-=======
         return PaintUtils.equal(this.tickLabelPaintMap, that.tickLabelPaintMap);
->>>>>>> 47afe073
     }
 
     /**
