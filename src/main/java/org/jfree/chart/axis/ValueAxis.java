--- conflicted
+++ resolved
@@ -750,13 +750,7 @@
      *                 are 'vertical'.
      * @return The height of the tallest tick label.
      */
-<<<<<<< HEAD
-    protected double findMaximumTickLabelHeight(List ticks, Graphics2D g2,
-                                                Rectangle2D drawArea, boolean vertical) {
-
-=======
     protected double findMaximumTickLabelHeight(List ticks, Graphics2D g2, Rectangle2D drawArea, boolean vertical) {
->>>>>>> 2c92cf2e
         RectangleInsets insets = getTickLabelInsets();
         Font font = getTickLabelFont();
         g2.setFont(font);
@@ -764,21 +758,6 @@
         if (vertical) {
             FontMetrics fm = g2.getFontMetrics(font);
             for (Object o : ticks) {
-<<<<<<< HEAD
-                Tick tick = (Tick) o;
-                Rectangle2D labelBounds = tick.getLabelBounds(g2, fm);
-                if (labelBounds != null && labelBounds.getWidth()
-                        + insets.getTop() + insets.getBottom() > maxHeight) {
-                    maxHeight = labelBounds.getWidth()
-                            + insets.getTop() + insets.getBottom();
-                }
-            }
-        } else {
-            LineMetrics metrics = font.getLineMetrics("ABCxyz",
-                    g2.getFontRenderContext());
-            maxHeight = metrics.getHeight()
-                    + insets.getTop() + insets.getBottom();
-=======
                 Rectangle2D labelBounds = getLabelBounds(g2, fm, (Tick) o);
                 if (labelBounds != null && labelBounds.getWidth() + insets.getTop() + insets.getBottom() > maxHeight) {
                     maxHeight = labelBounds.getWidth() + insets.getTop() + insets.getBottom();
@@ -787,7 +766,6 @@
         } else {
             LineMetrics metrics = font.getLineMetrics("ABCxyz", g2.getFontRenderContext());
             maxHeight = metrics.getHeight() + insets.getTop() + insets.getBottom();
->>>>>>> 2c92cf2e
         }
         return maxHeight;
 
@@ -803,35 +781,13 @@
      *                 are 'vertical'.
      * @return The width of the tallest tick label.
      */
-<<<<<<< HEAD
-    protected double findMaximumTickLabelWidth(List ticks, Graphics2D g2,
-                                               Rectangle2D drawArea, boolean vertical) {
-
-=======
     protected double findMaximumTickLabelWidth(List ticks, Graphics2D g2, Rectangle2D drawArea, boolean vertical) {
->>>>>>> 2c92cf2e
         RectangleInsets insets = getTickLabelInsets();
         Font font = getTickLabelFont();
         double maxWidth = 0.0;
         if (!vertical) {
             FontMetrics fm = g2.getFontMetrics(font);
             for (Object o : ticks) {
-<<<<<<< HEAD
-                Tick tick = (Tick) o;
-                Rectangle2D labelBounds = tick.getLabelBounds(g2, fm);
-                if (labelBounds != null
-                        && labelBounds.getWidth() + insets.getLeft()
-                        + insets.getRight() > maxWidth) {
-                    maxWidth = labelBounds.getWidth()
-                            + insets.getLeft() + insets.getRight();
-                }
-            }
-        } else {
-            LineMetrics metrics = font.getLineMetrics("ABCxyz",
-                    g2.getFontRenderContext());
-            maxWidth = metrics.getHeight()
-                    + insets.getTop() + insets.getBottom();
-=======
                 Rectangle2D labelBounds = getLabelBounds(g2, fm, (Tick) o);
                 if (labelBounds != null && labelBounds.getWidth() + insets.getLeft() + insets.getRight() > maxWidth) {
                     maxWidth = labelBounds.getWidth() + insets.getLeft() + insets.getRight();
@@ -840,7 +796,6 @@
         } else {
             LineMetrics metrics = font.getLineMetrics("ABCxyz", g2.getFontRenderContext());
             maxWidth = metrics.getHeight() + insets.getTop() + insets.getBottom();
->>>>>>> 2c92cf2e
         }
         return maxWidth;
 
