--- conflicted
+++ resolved
@@ -906,44 +906,12 @@
         if (!this.internalMarkerWhenTicksOverlap) {
             return ret;
         }
-<<<<<<< HEAD
         double ol = getOL(g2);
-=======
-
-        double ol;
-        FontMetrics fm = g2.getFontMetrics(tickLabel.getTickLabelFont());
-        if (isVerticalTickLabels()) {
-            ol = fm.getMaxAdvance();
-        }
-        else {
-            ol = fm.getHeight();
-        }
-
->>>>>>> 01d80256
         double il = 0;
         if (tickMarks.isTickMarksVisible()) {
             float xx = (float) valueToJava2D(getRange().getUpperBound(),
                     dataArea, edge);
-<<<<<<< HEAD
             drawMark(g2, edge, cursor, ol, xx, il);
-=======
-            Line2D mark = null;
-            g2.setStroke(tickMarks.getTickMarkStroke());
-            g2.setPaint(tickMarks.getTickMarkPaint());
-            if (edge == RectangleEdge.LEFT) {
-                mark = new Line2D.Double(cursor - ol, xx, cursor + il, xx);
-            }
-            else if (edge == RectangleEdge.RIGHT) {
-                mark = new Line2D.Double(cursor + ol, xx, cursor - il, xx);
-            }
-            else if (edge == RectangleEdge.TOP) {
-                mark = new Line2D.Double(xx, cursor - ol, xx, cursor + il);
-            }
-            else if (edge == RectangleEdge.BOTTOM) {
-                mark = new Line2D.Double(xx, cursor + ol, xx, cursor - il);
-            }
-            g2.draw(mark);
->>>>>>> 01d80256
         }
         return ret;
     }
@@ -992,7 +960,6 @@
 
         AxisState ret = super.draw(g2, cursor, plotArea, dataArea, edge,
                 plotState);
-<<<<<<< HEAD
         if (isAdvanceLineVisible()) {
             drawHelper(dataArea, edge, g2, cursor);
         }
@@ -1014,29 +981,6 @@
             }
             else {
                 space.add(r.getHeight() / 2, RectangleEdge.TOP);
-=======
-        if (advanceLine.isVisible()) {
-            double xx = valueToJava2D(getRange().getUpperBound(), dataArea,
-                    edge);
-            Line2D mark = null;
-            g2.setStroke(advanceLine.getStroke());
-            g2.setPaint(advanceLine.getPaint());
-            if (edge == RectangleEdge.LEFT) {
-                mark = new Line2D.Double(cursor, xx, cursor
-                        + dataArea.getWidth(), xx);
-            }
-            else if (edge == RectangleEdge.RIGHT) {
-                mark = new Line2D.Double(cursor - dataArea.getWidth(), xx,
-                        cursor, xx);
-            }
-            else if (edge == RectangleEdge.TOP) {
-                mark = new Line2D.Double(xx, cursor + dataArea.getHeight(), xx,
-                        cursor);
-            }
-            else if (edge == RectangleEdge.BOTTOM) {
-                mark = new Line2D.Double(xx, cursor, xx,
-                        cursor - dataArea.getHeight());
->>>>>>> 01d80256
             }
         }
     }
@@ -1063,33 +1007,9 @@
             return ret;
         }
 
-<<<<<<< HEAD
         FontMetrics fm = g2.getFontMetrics(getTickLabelFont());
         Rectangle2D r = TextUtils.getTextBounds(this.internalMarkerCycleBoundTick.getText(), g2, fm);
         addToSpace(edge, space, r);
-=======
-        FontMetrics fm = g2.getFontMetrics(tickLabel.getTickLabelFont());
-        Rectangle2D r = TextUtils.getTextBounds(
-            this.internalMarkerCycleBoundTick.getText(), g2, fm
-        );
-
-        if (RectangleEdge.isTopOrBottom(edge)) {
-            if (isVerticalTickLabels()) {
-                space.add(r.getHeight() / 2, RectangleEdge.RIGHT);
-            }
-            else {
-                space.add(r.getWidth() / 2, RectangleEdge.RIGHT);
-            }
-        }
-        else if (RectangleEdge.isLeftOrRight(edge)) {
-            if (isVerticalTickLabels()) {
-                space.add(r.getWidth() / 2, RectangleEdge.TOP);
-            }
-            else {
-                space.add(r.getHeight() / 2, RectangleEdge.TOP);
-            }
-        }
->>>>>>> 01d80256
 
         return ret;
 
