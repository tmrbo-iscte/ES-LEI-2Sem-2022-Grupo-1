--- conflicted
+++ resolved
@@ -297,168 +297,6 @@
     }
 
     /**
-<<<<<<< HEAD
-     * Returns a flag that controls whether or not the axis line has an arrow
-     * drawn that points in the positive direction for the axis.
-     *
-     * @return A boolean.
-     *
-     * @see #setPositiveArrowVisible(boolean)
-     */
-    public boolean isPositiveArrowVisible() {
-        return this.positiveArrowVisible;
-    }
-
-    /**
-     * Sets a flag that controls whether or not the axis lines has an arrow
-     * drawn that points in the positive direction for the axis, and sends an
-     * {@link AxisChangeEvent} to all registered listeners.
-     *
-     * @param visible  the flag.
-     *
-     * @see #isPositiveArrowVisible()
-     */
-    public void setPositiveArrowVisible(boolean visible) {
-        this.positiveArrowVisible = visible;
-        fireChangeEvent();
-    }
-
-    /**
-     * Returns a flag that controls whether or not the axis line has an arrow
-     * drawn that points in the negative direction for the axis.
-     *
-     * @return A boolean.
-     *
-     * @see #setNegativeArrowVisible(boolean)
-     */
-    public boolean isNegativeArrowVisible() {
-        return this.negativeArrowVisible;
-    }
-
-    /**
-     * Sets a flag that controls whether or not the axis lines has an arrow
-     * drawn that points in the negative direction for the axis, and sends an
-     * {@link AxisChangeEvent} to all registered listeners.
-     *
-     * @param visible  the flag.
-     *
-     * @see #setNegativeArrowVisible(boolean)
-     */
-    public void setNegativeArrowVisible(boolean visible) {
-        this.negativeArrowVisible = visible;
-        fireChangeEvent();
-    }
-
-    /**
-     * Returns a shape that can be displayed as an arrow pointing upwards at
-     * the end of an axis line.
-     *
-     * @return A shape (never {@code null}).
-     *
-     * @see #setUpArrow(Shape)
-     */
-    public Shape getUpArrow() {
-        return this.upArrow;
-    }
-
-    /**
-     * Sets the shape that can be displayed as an arrow pointing upwards at
-     * the end of an axis line and sends an {@link AxisChangeEvent} to all
-     * registered listeners.
-     *
-     * @param arrow  the arrow shape ({@code null} not permitted).
-     *
-     * @see #getUpArrow()
-     */
-    public void setUpArrow(Shape arrow) {
-        Args.nullNotPermitted(arrow, "arrow");
-        this.upArrow = arrow;
-        fireChangeEvent();
-    }
-
-    /**
-     * Returns a shape that can be displayed as an arrow pointing downwards at
-     * the end of an axis line.
-     *
-     * @return A shape (never {@code null}).
-     *
-     * @see #setDownArrow(Shape)
-     */
-    public Shape getDownArrow() {
-        return this.downArrow;
-    }
-
-    /**
-     * Sets the shape that can be displayed as an arrow pointing downwards at
-     * the end of an axis line and sends an {@link AxisChangeEvent} to all
-     * registered listeners.
-     *
-     * @param arrow  the arrow shape ({@code null} not permitted).
-     *
-     * @see #getDownArrow()
-     */
-    public void setDownArrow(Shape arrow) {
-        Args.nullNotPermitted(arrow, "arrow");
-        this.downArrow = arrow;
-        fireChangeEvent();
-    }
-
-    /**
-     * Returns a shape that can be displayed as an arrow pointing left at the
-     * end of an axis line.
-     *
-     * @return A shape (never {@code null}).
-     *
-     * @see #setLeftArrow(Shape)
-     */
-    public Shape getLeftArrow() {
-        return this.leftArrow;
-    }
-
-    /**
-     * Sets the shape that can be displayed as an arrow pointing left at the
-     * end of an axis line and sends an {@link AxisChangeEvent} to all
-     * registered listeners.
-     *
-     * @param arrow  the arrow shape ({@code null} not permitted).
-     *
-     * @see #getLeftArrow()
-     */
-    public void setLeftArrow(Shape arrow) {
-        Args.nullNotPermitted(arrow, "arrow");
-        this.leftArrow = arrow;
-        fireChangeEvent();
-    }
-
-    /**
-     * Returns a shape that can be displayed as an arrow pointing right at the
-     * end of an axis line.
-     *
-     * @return A shape (never {@code null}).
-     *
-     * @see #setRightArrow(Shape)
-     */
-    public Shape getRightArrow() {
-        return this.rightArrow;
-    }
-
-    /**
-     * Sets the shape that can be displayed as an arrow pointing rightwards at
-     * the end of an axis line and sends an {@link AxisChangeEvent} to all
-     * registered listeners.
-     *
-     * @param arrow  the arrow shape ({@code null} not permitted).
-     *
-     * @see #getRightArrow()
-     */
-    public void setRightArrow(Shape arrow) {
-        Args.nullNotPermitted(arrow, "arrow");
-        this.rightArrow = arrow;
-        fireChangeEvent();
-    }
-
-    private Line2D setAxisLine(RectangleEdge edge, Rectangle2D dataArea, double c){
-=======
      * Draws an axis line at the current cursor position and edge.
      *
      * @param g2       the graphics device ({@code null} not permitted).
@@ -469,7 +307,6 @@
     @Override
     protected void drawAxisLine(Graphics2D g2, double cursor,
                                 Rectangle2D dataArea, RectangleEdge edge) {
->>>>>>> 01d80256
         Line2D axisLine = null;
         if (edge == RectangleEdge.TOP) {
             axisLine = new Line2D.Double(dataArea.getX(), cursor, dataArea.getMaxX(),
@@ -478,11 +315,7 @@
             axisLine = new Line2D.Double(dataArea.getX(), cursor, dataArea.getMaxX(),
                     cursor);
         } else if (edge == RectangleEdge.LEFT) {
-<<<<<<< HEAD
-            axisLine = new Line2D.Double(c, dataArea.getY(), c,
-=======
             axisLine = new Line2D.Double(cursor, dataArea.getY(), cursor,
->>>>>>> 01d80256
                     dataArea.getMaxY());
         } else if (edge == RectangleEdge.RIGHT) {
             axisLine = new Line2D.Double(cursor, dataArea.getY(), cursor,
@@ -577,57 +410,11 @@
             }
         }
         if (drawUpOrRight) {
-<<<<<<< HEAD
             drawUp(edge, dataArea, cursor, g2);
         }
 
         if (drawDownOrLeft) {
             drawDown(edge, dataArea, cursor, g2);
-=======
-            double x = 0.0;
-            double y = 0.0;
-            Shape arrow = null;
-            if (edge == RectangleEdge.TOP || edge == RectangleEdge.BOTTOM) {
-                x = dataArea.getMaxX();
-                y = cursor;
-                arrow = this.arrow.getRightArrow();
-            } else if (edge == RectangleEdge.LEFT
-                    || edge == RectangleEdge.RIGHT) {
-                x = cursor;
-                y = dataArea.getMinY();
-                arrow = this.arrow.getUpArrow();
-            }
-
-            // draw the arrow...
-            AffineTransform transformer = new AffineTransform();
-            transformer.setToTranslation(x, y);
-            Shape shape = transformer.createTransformedShape(arrow);
-            g2.fill(shape);
-            g2.draw(shape);
-        }
-
-        if (drawDownOrLeft) {
-            double x = 0.0;
-            double y = 0.0;
-            Shape arrow = null;
-            if (edge == RectangleEdge.TOP || edge == RectangleEdge.BOTTOM) {
-                x = dataArea.getMinX();
-                y = cursor;
-                arrow = this.arrow.getLeftArrow();
-            } else if (edge == RectangleEdge.LEFT
-                    || edge == RectangleEdge.RIGHT) {
-                x = cursor;
-                y = dataArea.getMaxY();
-                arrow = this.arrow.getDownArrow();
-            }
-
-            // draw the arrow...
-            AffineTransform transformer = new AffineTransform();
-            transformer.setToTranslation(x, y);
-            Shape shape = transformer.createTransformedShape(arrow);
-            g2.fill(shape);
-            g2.draw(shape);
->>>>>>> 01d80256
         }
 
     }
@@ -763,7 +550,6 @@
         state.setTicks(ticks);
         g2.setFont(tickLabel.getTickLabelFont());
         Object saved = g2.getRenderingHint(RenderingHints.KEY_STROKE_CONTROL);
-<<<<<<< HEAD
         g2.setRenderingHint(RenderingHints.KEY_STROKE_CONTROL, RenderingHints.VALUE_STROKE_NORMALIZE);
         for (Object o : ticks) {
             ValueTick tick = (ValueTick) o;
@@ -778,44 +564,6 @@
             } else {
                 if (tick.getText() == null) {
                     continue;
-=======
-        g2.setRenderingHint(RenderingHints.KEY_STROKE_CONTROL,
-                RenderingHints.VALUE_STROKE_NORMALIZE);
-        for (Object o : ticks) {
-            ValueTick tick = (ValueTick) o;
-            if (tickLabel.isTickLabelsVisible()) {
-                g2.setPaint(tickLabel.getTickLabelPaint());
-                float[] anchorPoint = calculateAnchorPoint(tick, cursor,
-                        dataArea, edge);
-                tick.drawLabel(g2, anchorPoint[0], anchorPoint[1]);
-            }
-
-            if ((tickMarks.isTickMarksVisible() && tick.getTickType().equals(
-                    TickType.MAJOR)) || (tickMarks.isMinorTickMarksVisible()
-                    && tick.getTickType().equals(TickType.MINOR))) {
-
-                double ol = (tick.getTickType().equals(TickType.MINOR))
-                        ? tickMarks.getMinorTickMarkOutsideLength()
-                        : tickMarks.getTickMarkOutsideLength();
-
-                double il = (tick.getTickType().equals(TickType.MINOR))
-                        ? tickMarks.getMinorTickMarkInsideLength()
-                        : tickMarks.getTickMarkInsideLength();
-
-                float xx = (float) valueToJava2D(tick.getValue(), dataArea,
-                        edge);
-                Line2D mark = null;
-                g2.setStroke(tickMarks.getTickMarkStroke());
-                g2.setPaint(tickMarks.getTickMarkPaint());
-                if (edge == RectangleEdge.LEFT) {
-                    mark = new Line2D.Double(cursor - ol, xx, cursor + il, xx);
-                } else if (edge == RectangleEdge.RIGHT) {
-                    mark = new Line2D.Double(cursor + ol, xx, cursor - il, xx);
-                } else if (edge == RectangleEdge.TOP) {
-                    mark = new Line2D.Double(xx, cursor - ol, xx, cursor + il);
-                } else if (edge == RectangleEdge.BOTTOM) {
-                    mark = new Line2D.Double(xx, cursor + ol, xx, cursor - il);
->>>>>>> 01d80256
                 }
                 TextUtils.drawRotatedString(tick.getText(), g2, anchorPoint[0], anchorPoint[1], tick.getTextAnchor(),
                         tick.getAngle(), tick.getRotationAnchor());
@@ -827,29 +575,8 @@
         // need to work out the space used by the tick labels...
         // so we can update the cursor...
         double used = 0.0;
-<<<<<<< HEAD
-        if (isTickLabelsVisible()) {
+        if (tickLabel.isTickLabelsVisible()) {
             setCursor(edge, used, ticks, g2, plotArea, state);
-=======
-        if (tickLabel.isTickLabelsVisible()) {
-            if (edge == RectangleEdge.LEFT) {
-                used += findMaximumTickLabelWidth(ticks, g2,
-                        isVerticalTickLabels());
-                state.cursorLeft(used);
-            } else if (edge == RectangleEdge.RIGHT) {
-                used = findMaximumTickLabelWidth(ticks, g2,
-                        isVerticalTickLabels());
-                state.cursorRight(used);
-            } else if (edge == RectangleEdge.TOP) {
-                used = findMaximumTickLabelHeight(ticks, g2,
-                        isVerticalTickLabels());
-                state.cursorUp(used);
-            } else if (edge == RectangleEdge.BOTTOM) {
-                used = findMaximumTickLabelHeight(ticks, g2,
-                        isVerticalTickLabels());
-                state.cursorDown(used);
-            }
->>>>>>> 01d80256
         }
 
         return state;
