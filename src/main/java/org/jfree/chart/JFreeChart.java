--- conflicted
+++ resolved
@@ -1020,50 +1020,10 @@
      * The seven methods below this were made by Rodrigo Paulo
      * @param g2
      */
-<<<<<<< HEAD
     public void hasher(Graphics2D g2){
         Map<String, String> m = new HashMap<>();
         if (this.id != null) {
             m.put("id", this.id);
-=======
-    public void draw(Graphics2D g2, Rectangle2D chartArea, Point2D anchor,
-             ChartRenderingInfo info) {
-
-        new ChartProgressEvent(this, this,
-                ChartProgressEventType.DRAWING_STARTED, 0).notifyListeners(this);
-        
-        if (this.elementHinting) {
-            Map<String, String> m = new HashMap<>();
-            if (this.id != null) {
-                m.put("id", this.id);
-            }
-            m.put("ref", "JFREECHART_TOP_LEVEL");            
-            g2.setRenderingHint(ChartHints.KEY_BEGIN_ELEMENT, m);            
-        }
-        
-        EntityCollection entities = null;
-        // record the chart area, if info is requested...
-        if (info != null) {
-            info.clear();
-            info.setChartArea(chartArea);
-            entities = info.getEntityCollection();
-        }
-        if (entities != null) {
-            entities.add(new JFreeChartEntity((Rectangle2D) chartArea.clone(),
-                    this));
-        }
-
-        // ensure no drawing occurs outside chart area...
-        Shape savedClip = g2.getClip();
-        g2.clip(chartArea);
-
-        g2.addRenderingHints(this.renderingHints);
-
-        // draw the chart background...
-        if (this.backgroundPaint != null) {
-            g2.setPaint(this.backgroundPaint);
-            g2.fill(chartArea);
->>>>>>> 01d80256
         }
         m.put("ref", "JFREECHART_TOP_LEVEL");
         g2.setRenderingHint(ChartHints.KEY_BEGIN_ELEMENT, m);
@@ -1338,53 +1298,8 @@
         RectangleConstraint constraint = new RectangleConstraint(ww, new Range(0.0, ww), LengthConstraintType.RANGE, hh, new Range(0.0, hh), LengthConstraintType.RANGE);
         BlockParams p = new BlockParams();
         p.setGenerateEntities(entities);
-<<<<<<< HEAD
         Size2D size = t.arrange(g2, constraint);
         Object retValue = setRetValue(position, t, g2, area, p, size);
-=======
-        switch (position) {
-            case TOP: {
-                Size2D size = t.arrange(g2, constraint);
-                titleArea = createAlignedRectangle2D(size, area,
-                        t.getHorizontalAlignment(), VerticalAlignment.TOP);
-                retValue = t.draw(g2, titleArea, p);
-                area.setRect(area.getX(), Math.min(area.getY() + size.getHeight(),
-                        area.getMaxY()), area.getWidth(), Math.max(area.getHeight()
-                        - size.getHeight(), 0));
-                break;
-            }
-            case BOTTOM: {
-                Size2D size = t.arrange(g2, constraint);
-                titleArea = createAlignedRectangle2D(size, area,
-                        t.getHorizontalAlignment(), VerticalAlignment.BOTTOM);
-                retValue = t.draw(g2, titleArea, p);
-                area.setRect(area.getX(), area.getY(), area.getWidth(),
-                        area.getHeight() - size.getHeight());
-                break;
-            }
-            case RIGHT: {
-                Size2D size = t.arrange(g2, constraint);
-                titleArea = createAlignedRectangle2D(size, area,
-                        HorizontalAlignment.RIGHT, t.getVerticalAlignment());
-                retValue = t.draw(g2, titleArea, p);
-                area.setRect(area.getX(), area.getY(), area.getWidth()
-                        - size.getWidth(), area.getHeight());
-                break;
-            }
-            case LEFT: {
-                Size2D size = t.arrange(g2, constraint);
-                titleArea = createAlignedRectangle2D(size, area,
-                        HorizontalAlignment.LEFT, t.getVerticalAlignment());
-                retValue = t.draw(g2, titleArea, p);
-                area.setRect(area.getX() + size.getWidth(), area.getY(), area.getWidth()
-                        - size.getWidth(), area.getHeight());
-                break;
-            }
-            default: {
-                throw new RuntimeException("Unrecognised title position.");
-            }
-        }
->>>>>>> 01d80256
         EntityCollection result = null;
         if (retValue instanceof EntityBlockResult) {
             EntityBlockResult ebr = (EntityBlockResult) retValue;
