--- conflicted
+++ resolved
@@ -56,21 +56,6 @@
 import java.util.Iterator;
 import java.util.List;
 
-<<<<<<< HEAD
-=======
-import org.jfree.chart.StandardChartTheme;
-import org.jfree.chart.plot.Plot;
-import org.jfree.chart.plot.PlotRenderingInfo;
-import org.jfree.chart.plot.ValueAxisPlot;
-import org.jfree.chart.text.TextUtils;
-import org.jfree.chart.api.RectangleEdge;
-import org.jfree.chart.text.TextAnchor;
-import org.jfree.chart.internal.PaintUtils;
-import org.jfree.chart.internal.Args;
-import org.jfree.chart.internal.SerialUtils;
-import org.jfree.data.Range;
-
->>>>>>> 47afe073
 /**
  * A standard linear value axis that replaces integer values with symbols.
  */
@@ -538,8 +523,7 @@
     public void drawGridBandsVertical(Graphics2D g2,
                                       Rectangle2D dataArea, boolean firstGridBandIsDark,
                                       List ticks, GridBand gridBand) {
-
-<<<<<<< HEAD
+      
         boolean currentGridBandIsDark = firstGridBandIsDark;
         double xx = dataArea.getX();
         double yy1, yy2;
@@ -572,11 +556,4 @@
             currentGridBandIsDark = !currentGridBandIsDark;
         }
     }
-=======
-    public void apply(StandardChartTheme theme) {
-        setGridBandPaint(theme.getGridBandPaint());
-        setGridBandAlternatePaint(theme.getGridBandAlternatePaint());
-    }
-
->>>>>>> 47afe073
 }